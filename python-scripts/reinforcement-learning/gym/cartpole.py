import gymnasium as gym
import torch
import torch.nn as nn
import torch.optim as optim

# Create a simple NN
class Policy(nn.Module):
    def __init__(self):
        super(Policy, self).__init__()
        self.fc = nn.Linear(4, 2) # Input size for cartpole is 4, output is 2 (left or right)

    def forward(self, x):
        # dim=1 specifies applying aoftmax along the second dimension of the output of self.fc
        # in the case of the output size being 2, i.e. [4][1] - dim 0 is 1 (height), dim 1 is 2 (width)
        return torch.softmax(self.fc(x), dim=1) 
    
<<<<<<< HEAD

def main():
    # Create instance of cartpole env
    env = gym.make('CartPole-v1')

    # Create instance of local policy network and define optimizer
    policy = Policy()
    # Adam creates separate learning rates for each param, 
    # adapting based on the mean and variance of past gradients
    optimizer = optim.Adam(policy.parameters(), lr=0.01)

    # Training loop
    for episode in range(100):
        state = env.reset()[0]
        done = False
        t= 0 #timesteps
        while not done:
            # The state is read from the environment and is converted into a pytorch tensor
            # The action is determined using only state observations
            state = state.reshape(1, -1)
            action_probs = policy(torch.tensor(state, dtype=torch.float32))
            # multinomial distributions model the likelihood of several different things happening
            # the 1 refers to picking one action from the distribution (highest probability)
            action = torch.multinomial(action_probs, 1).item()
            # The reward function is in the environment in this case
            next_state, reward, done, _, _ = env.step(action)

            # Train
            optimizer.zero_grad() # Resets all gradients of all model params to zero
            # Calculate loss (negative reward for CartPole as it's a maximization task)
            # Taking the negative log probability of the chosen action encourages the model to increase
            # the prob of actions that receive higher rewards. Negative log prob of highly likely actions
            # will be small. The loss being scaled by the reward tells the model that the probability
            # of the chosen action should have been higher/lower
            loss = -torch.log(action_probs[0, action]) * reward
            loss.backward() # compute the gradients
            optimizer.step() # update params based on gradients

            state = next_state
            t += 1

        print(f'Episode {episode + 1} finished after {t+1} timesteps')

    # Save the model
    torch.save(policy.state_dict(), 'cartpole.pth')

if __name__ == '__main__':
    main()
=======
# Create instance of cartpole env
env = gym.make('CartPole-v1', render_mode='rgb_array')

# Create instance of local policy network and define optimizer
policy = Policy()
# Adam creates separate learning rates for each param, 
# adapting based on the mean and variance of past gradients
optimizer = optim.Adam(policy.parameters(), lr=0.01)

# Training loop
for episode in range(100):
    state = env.reset()[0]
    done = False
    t= 0 #timesteps
    while not done:
        env.render()
        # The state is read from the environment and is converted into a pytorch tensor
        # The action is determined using only state observations
        state = state.reshape(1, -1)
        action_probs = policy(torch.tensor(state, dtype=torch.float32))
        # multinomial distributions model the likelihood of several different things happening
        # the 1 refers to picking one action from the distribution (highest probability)
        action = torch.multinomial(action_probs, 1).item()
        # The reward function is in the environment in this case
        next_state, reward, done, _, _ = env.step(action)

        # Train
        optimizer.zero_grad() # Resets all gradients of all model params to zero
        # Calculate loss (negative reward for CartPole as it's a maximization task)
        # Taking the negative log probability of the chosen action encourages the model to increase
        # the prob of actions that receive higher rewards. Negative log prob of highly likely actions
        # will be small. The loss being scaled by the reward tells the model that the probability
        # of the chosen action should have been higher/lower
        loss = -torch.log(action_probs[0, action]) * reward
        loss.backward() # compute the gradients
        optimizer.step() # update params based on gradients

        state = next_state
        t += 1

    print(f'Episode {episode + 1} finished after {t+1} timesteps')

env.close()
>>>>>>> d77d8f00
<|MERGE_RESOLUTION|>--- conflicted
+++ resolved
@@ -14,11 +14,8 @@
         # in the case of the output size being 2, i.e. [4][1] - dim 0 is 1 (height), dim 1 is 2 (width)
         return torch.softmax(self.fc(x), dim=1) 
     
-<<<<<<< HEAD
-
-def main():
-    # Create instance of cartpole env
-    env = gym.make('CartPole-v1')
+# Create instance of cartpole env
+env = gym.make('CartPole-v1', render_mode='rgb_array')
 
     # Create instance of local policy network and define optimizer
     policy = Policy()
@@ -62,49 +59,4 @@
     torch.save(policy.state_dict(), 'cartpole.pth')
 
 if __name__ == '__main__':
-    main()
-=======
-# Create instance of cartpole env
-env = gym.make('CartPole-v1', render_mode='rgb_array')
-
-# Create instance of local policy network and define optimizer
-policy = Policy()
-# Adam creates separate learning rates for each param, 
-# adapting based on the mean and variance of past gradients
-optimizer = optim.Adam(policy.parameters(), lr=0.01)
-
-# Training loop
-for episode in range(100):
-    state = env.reset()[0]
-    done = False
-    t= 0 #timesteps
-    while not done:
-        env.render()
-        # The state is read from the environment and is converted into a pytorch tensor
-        # The action is determined using only state observations
-        state = state.reshape(1, -1)
-        action_probs = policy(torch.tensor(state, dtype=torch.float32))
-        # multinomial distributions model the likelihood of several different things happening
-        # the 1 refers to picking one action from the distribution (highest probability)
-        action = torch.multinomial(action_probs, 1).item()
-        # The reward function is in the environment in this case
-        next_state, reward, done, _, _ = env.step(action)
-
-        # Train
-        optimizer.zero_grad() # Resets all gradients of all model params to zero
-        # Calculate loss (negative reward for CartPole as it's a maximization task)
-        # Taking the negative log probability of the chosen action encourages the model to increase
-        # the prob of actions that receive higher rewards. Negative log prob of highly likely actions
-        # will be small. The loss being scaled by the reward tells the model that the probability
-        # of the chosen action should have been higher/lower
-        loss = -torch.log(action_probs[0, action]) * reward
-        loss.backward() # compute the gradients
-        optimizer.step() # update params based on gradients
-
-        state = next_state
-        t += 1
-
-    print(f'Episode {episode + 1} finished after {t+1} timesteps')
-
-env.close()
->>>>>>> d77d8f00
+    main()